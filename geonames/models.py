<<<<<<< HEAD
from decimal import Decimal
from math import degrees, radians, cos, sin, acos, pi, fabs

from django.conf import settings
from django.contrib.gis.measure import D
from django.db import models
from django.db.models import Manager as GeoManager
from django.db.models import Q
from django.template.defaultfilters import slugify

from geonames.admin2_stopwords import trim_stopwords, admin2_stopwords

GIS_LIBRARIES = getattr(settings, 'GIS_LIBRARIES', False)
if GIS_LIBRARIES:
    from django.contrib.gis.geos import Point
    from django.contrib.gis.db import models
=======
from django.conf import settings
from django.db import models
from django.db.models import Manager as GeoManager

# from django.contrib.gis.measure import D
D = {}
from collections import namedtuple
from decimal import Decimal
from math import acos, cos, degrees, fabs, pi, radians, sin

from django.db.models import Q

Point = namedtuple('Point', 'x y')
>>>>>>> 109c3ae1


class BaseManager(GeoManager):
    """
    Additional methods / constants to Base's objects manager - using a GeoManager is fine even for plain models:

    ``BaseManager.objects.public()`` - all instances that are asccessible through front end
    """
    # Model (db table) wide constants - we put these and not in model definition to avoid circular imports.
    # one can access these constants through <foo>.objects.STATUS_DISABLED or ImageManager.STATUS_DISABLED
    STATUS_DISABLED = 0
    STATUS_ENABLED = 100
    STATUS_ARCHIVED = 500
    STATUS_CHOICES = (
        (STATUS_DISABLED, "Disabled"),
        (STATUS_ENABLED, "Enabled"),
        (STATUS_ARCHIVED, "Archived"),
    )
    # We keep status field and custom queries naming a little different as it is not always one-to-one mapping
    QUERYSET_PUBLIC_KWARGS = {'status__gte': STATUS_ENABLED}
    # We provide access this way because you can't yet chain custom manager filters e.g. 'public().open()'
    # workaround - http://stackoverflow.com/questions/2163151/custom-queryset-and-manager-without-breaking-dry
    QUERYSET_ACTIVE_KWARGS = {'status': STATUS_ENABLED}

    def public(self):
        """Returns all entries someway accessible through front end site"""
        return self.filter(**self.QUERYSET_PUBLIC_KWARGS)

    def active(self):
        """Returns all entries that are considered active, i.e. available in forms, selections, choices, etc"""
        return self.filter(**self.QUERYSET_ACTIVE_KWARGS)


# Some constants for the geo maths
EARTH_RADIUS_MI = 3959.0
KM_TO_MI = 0.621371192
DEGREES_TO_RADIANS = pi / 180.0


class GeonamesUpdate(models.Model):
    """Log the geonames updates"""
    update_date = models.DateField(auto_now_add=True)


class Timezone(models.Model):
    """Timezone information"""
    class Meta:
        ordering = ['gmt_offset', 'name']

    def __str__(self):
        if self.gmt_offset >= 0:
            sign = '+'
        else:
            sign = '-'

        gmt = fabs(self.gmt_offset)
        hours = int(gmt)
        minutes = int((gmt - hours) * 60)
        if settings.DEBUG:
            return f"PK{'PK' + self.pk} UTC{sign}{hours:02d}:{minutes:02d}"
        return f"{self.name} UTC{sign}{hours:02d}:{minutes:02d}"

    objects = BaseManager()

    status = models.IntegerField(blank=False, default=BaseManager.STATUS_ENABLED,
                                 choices=BaseManager.STATUS_CHOICES)
    name = models.CharField(max_length=200, primary_key=True)
    gmt_offset = models.DecimalField(max_digits=4, decimal_places=2)
    dst_offset = models.DecimalField(max_digits=4, decimal_places=2)


class Language(models.Model):
    """Language information"""
    class Meta:
        ordering = ['name']

    def __str__(self):
        if settings.DEBUG:
            return f"PK{self.name}"
        return self.name

    status = models.IntegerField(blank=False, default=BaseManager.STATUS_ENABLED,
                                 choices=BaseManager.STATUS_CHOICES)
    name = models.CharField(max_length=200, primary_key=True)
    iso_639_1 = models.CharField(max_length=50, blank=True)

    objects = BaseManager()


class Currency(models.Model):
    """Currency related information"""
    class Meta:
        ordering = ['name']
        verbose_name_plural = 'Currencies'

    def __str__(self):
        if settings.DEBUG:
            return f"PK{self.code}: {self.name}"
        return f"{self.code} - {self.name}"

    objects = BaseManager()

    status = models.IntegerField(blank=False, default=BaseManager.STATUS_ENABLED,
                                 choices=BaseManager.STATUS_CHOICES)
    code = models.CharField(max_length=3, primary_key=True)
    name = models.CharField(max_length=200)
    # TODO add a symbol field!


class Country(models.Model):
    """Country information"""
    class Meta:
        ordering = ['name']
        verbose_name_plural = 'Countries'

    def __str__(self):
        if settings.DEBUG:
            return f'PK{self.code}: {self.name}'
        return self.name

    def search_locality(self, locality_name):
        if len(locality_name) == 0:
            return []
        q = Q(country_id=self.code)
        q &= (Q(name__iexact=locality_name) | Q(alternatenames__name__iexact=locality_name))
        return Locality.objects.filter(q).distinct()

    objects = BaseManager()

    status = models.IntegerField(blank=False, default=BaseManager.STATUS_ENABLED,
                                 choices=BaseManager.STATUS_CHOICES)
    code = models.CharField(max_length=2, primary_key=True)
    name = models.CharField(max_length=200, unique=True, db_index=True)
    languages = models.ManyToManyField(Language, related_name="country_set")
    currency = models.ForeignKey(Currency, related_name="country_set", on_delete=models.CASCADE)


class Admin1Code(models.Model):
    """Administrative subdivision"""
    class Meta:
        unique_together = (("country", "name"),)
        ordering = ['country', 'name']

    def __str__(self):
        if settings.DEBUG:
            return f'PK{self.geonameid}: {self.country.name} > {self.name}'
        return f'{self.name}, {self.country.name}'

    def save(self, *args, **kwargs):
        # Call the "real" save() method.
        super(Admin1Code, self).save(*args, **kwargs)

        # Update child localities long name
        for loc in self.localities.all():
            loc.save()

    objects = BaseManager()

    status = models.IntegerField(blank=False, default=BaseManager.STATUS_ENABLED,
                                 choices=BaseManager.STATUS_CHOICES)
    geonameid = models.PositiveIntegerField(primary_key=True)
    code = models.CharField(max_length=20)
    name = models.CharField(max_length=200)
    country = models.ForeignKey(Country, related_name="admin1_set", on_delete=models.CASCADE)


class Admin2Code(models.Model):
    """Administrative subdivision"""
    class Meta:
        unique_together = (('country', 'admin1', 'name'),)
        ordering = ['country', 'admin1', 'name']

    def __str__(self):
        admin1_name = None
        if self.admin1: admin1_name = self.admin1.name
        if settings.DEBUG:
            return 'PK{0}: {1}{2} > {3}'.format(
                self.geonameid, self.country.name,
                ' > ' + admin1_name if admin1_name else '', self.name)
        return '{0}, {1}{2}'.format(
            self.name, admin1_name + ', ' if admin1_name else '', self.country.name)

    def get_absolute_url(self, segment=''):
        url = f'/{self.slug}/'
        if segment:
            return f'/{segment}{url}'
        return url

    def save(self, update_localities_longname=True, update_handle=False, *args, **kwargs):
        # Check consistency
        if self.admin1 is not None and self.admin1.country != self.country:
            raise ValueError(
                f"""The country '{self.admin1.country}'
                from the Admin1 '{self.admin1}' is different
                than the country '{self.country}'
                from the Admin2 '{self.name}'
                and geonameid {self.geonameid}"""
            )
        if update_handle or not self.slug:
            self.slug = slugify(trim_stopwords(self.name, admin2_stopwords))[:35]

        # Call the "real" save() method.
        super(Admin2Code, self).save(*args, **kwargs)

        # Update child localities long name
        if update_localities_longname:
            for loc in self.locality_set.all():
                loc.save()

    objects = BaseManager()

    status = models.IntegerField(blank=False, default=BaseManager.STATUS_ENABLED,
                                 choices=BaseManager.STATUS_CHOICES)
    geonameid = models.PositiveIntegerField(primary_key=True)
    code = models.CharField(max_length=30)
    name = models.CharField(max_length=200)
    country = models.ForeignKey(Country, related_name="admin2_set", on_delete=models.CASCADE)
    admin1 = models.ForeignKey(Admin1Code, null=True, blank=True, related_name="admin2_set", on_delete=models.CASCADE)
    slug = models.CharField(max_length=35, db_index=True, blank=True, null=True)


def near_places_rough(place_type_model, latitude, longitude, miles, sql=None):
    """
    Rough calculation of the places at 'miles' miles of this place.
    Is rough because calculates a square instead of a circle and the earth
    is considered as an sphere, but this calculation is fast! And we don't
    need precision.
    """
    diff_lat = Decimal(degrees(miles / EARTH_RADIUS_MI))
    latitude = Decimal(latitude)
    longitude = Decimal(longitude)
    max_lat = latitude + diff_lat
    min_lat = latitude - diff_lat
    diff_long = Decimal(degrees(miles / EARTH_RADIUS_MI / cos(radians(latitude))))
    max_long = longitude + diff_long
    min_long = longitude - diff_long
    if sql:
        return f"""
            lat >= {min_lat:.6f} AND lon >= {min_long:.6f} AND
            lat <= {max_lat:.6f} AND lon <= {max_long:.6f} AND"""
    return place_type_model.objects.filter(lat__gte=min_lat, lon__gte=min_long)\
                                   .filter(lat__lte=max_lat, lon__lte=max_long)


def calc_dist_nogis(la1, lo1, la2, lo2):
    # Convert latitude and longitude to
    # spherical coordinates in radians.
    # phi = 90 - latitude
    phi1 = (90.0 - float(la1)) * DEGREES_TO_RADIANS
    phi2 = (90.0 - float(la2)) * DEGREES_TO_RADIANS

    # theta = longitude
    theta1 = float(lo1) * DEGREES_TO_RADIANS
    theta2 = float(lo2) * DEGREES_TO_RADIANS

    # Compute spherical distance from spherical coordinates.
    # For two localities in spherical coordinates
    # (1, theta, phi) and (1, theta, phi)
    # cosine( arc length ) =
    #    sin phi sin phi' cos(theta-theta') + cos phi cos phi'
    # distance = rho * arc length
    cosinus = sin(phi1) * sin(phi2) * cos(theta1 - theta2) + cos(phi1) * cos(phi2)
    cosinus = round(cosinus, 14)  # to avoid math domain error in acos
    arc = acos(cosinus)

    # Multiply arc by the radius of the earth
    return arc * EARTH_RADIUS_MI


class Locality(models.Model):
    """Localities - cities, towns, villages, etc"""
    class Meta:
        # unique_together = ('country', 'admin1', 'admin2', 'slug')
        ordering = ['country', 'admin1', 'admin2', 'long_name']
        verbose_name_plural = 'Localities'

    def __str__(self):
        admin1_name = None
        if self.admin1: admin1_name = self.admin1.name
        admin2_name = None
        if self.admin2: admin2_name = self.admin2.name
        if settings.DEBUG:
            return 'PK{0}: {1}{2}{3} > {4}'.format(
                self.geonameid, self.country.name,
                ' > ' + admin1_name if admin1_name else '',
                ' > ' + admin2_name + ' > ' if admin2_name else '', self.name)
        return '{0}{1}{2}, {3}'.format(
            self.name,
            ', ' + admin2_name if admin2_name else '',
            ', ' + admin1_name if admin1_name else '', self.country.name)

    def get_absolute_url(self, segment='', admin2_slug=None):
        url = f'/{admin2_slug or self.admin2.slug}/{self.slug}'
        if segment:
            return f'/{segment}{url}'
        return url

    def save(self, check_duplicated_longname=True, update_handle=False, *args, **kwargs):
        # Update long_name
        self.long_name = self.generate_long_name()

        if check_duplicated_longname is True:
            # and check if already exists other locality with the same long name
            other_localities = Locality.objects.filter(long_name=self.long_name)
            other_localities = other_localities.exclude(geonameid=self.geonameid)

            if other_localities.count() > 0:
                raise ValueError(f"Duplicated locality long name '{self.long_name}'")

        # Check consistency
        if self.admin1 is not None and self.admin1.country != self.country:
            raise ValueError(f"""The country '{self.admin1.country}'
                from the Admin1 '{self.admin1}' is different
                than the country '{self.country}'
                from the locality '{self.long_name}'""")

        if self.admin2 is not None and self.admin2.country != self.country:
            raise ValueError(f"""The country '{self.admin2.country}'
                from the Admin2 '{self.admin2}'
                is different than the country '{self.country}'
                from the locality '{self.long_name}'""")

        self.point = Point(float(self.lon), float(self.lat))

        if update_handle or not self.slug:
            self.slug = slugify(self.name)[:35]

        # Call the "real" save() method.
        super(Locality, self).save(*args, **kwargs)

    def generate_long_name(self):
        long_name = self.name
        try:
            if self.admin2 is not None:
                long_name = f"{long_name}, {self.admin2.name}"
        except Admin2Code.DoesNotExist:
            pass

        if self.admin1 is not None:
            long_name = f"{long_name}, {self.admin1.name}"

        return long_name

    @property
    def title(self):
        return self.generate_long_name()

    def near_localities_rough(self, miles):
        return near_places_rough(Locality, self.lat, self.lon, miles)

    def near_locals_nogis(self, miles):
        ids = []
        for loc in self.near_localities_rough(miles).values_list(
                "geonameid", "latitude", "longitude"):
            other_geonameid = loc[0]
            if self.geonameid == other_geonameid:
                distance = 0
                ids.append(other_geonameid)
            else:
                distance = self.calc_distance_nogis(loc[1], loc[2])
                if distance <= miles:
                    ids.append(other_geonameid)

        return ids

    def calc_distance_nogis(self, la2, lo2):
<<<<<<< HEAD
        return calc_dist_nogis(self.latitude, self.longitude, la2, lo2)
=======
        # Convert latitude and longitude to
        # spherical coordinates in radians.
        # phi = 90 - latitude
        phi1 = (90.0 - float(self.lat)) * DEGREES_TO_RADIANS
        phi2 = (90.0 - float(la2)) * DEGREES_TO_RADIANS

        # theta = longitude
        theta1 = float(self.lon) * DEGREES_TO_RADIANS
        theta2 = float(lo2) * DEGREES_TO_RADIANS

        # Compute spherical distance from spherical coordinates.
        # For two localities in spherical coordinates
        # (1, theta, phi) and (1, theta, phi)
        # cosine( arc length ) =
        #    sin phi sin phi' cos(theta-theta') + cos phi cos phi'
        # distance = rho * arc length
        cosinus = sin(phi1) * sin(phi2) * cos(theta1 - theta2) + cos(phi1) * cos(phi2)
        cosinus = round(cosinus, 14)  # to avoid math domain error in acos
        arc = acos(cosinus)

        # Multiply arc by the radius of the earth
        return arc * EARTH_RADIUS_MI
>>>>>>> 109c3ae1

    def near_localities(self, miles):
        if not GIS_LIBRARIES:
            raise NotImplementedError
        localities = self.near_localities_rough(miles)
        localities = localities.filter(point__distance_lte=(self.point, D(mi=miles)))
        return localities.values_list("geonameid", flat=True)

    objects = BaseManager()

    status = models.IntegerField(blank=False, default=BaseManager.STATUS_ENABLED,
                                 choices=BaseManager.STATUS_CHOICES)
    geonameid = models.PositiveIntegerField(primary_key=True)
    name = models.CharField(max_length=200, db_index=True)
    long_name = models.CharField(max_length=200)
    country = models.ForeignKey(Country, related_name="locality_set", on_delete=models.CASCADE)
    admin1 = models.ForeignKey(Admin1Code, null=True, blank=True, related_name="locality_set", on_delete=models.CASCADE)
    admin2 = models.ForeignKey(Admin2Code, null=True, blank=True, related_name="locality_set", on_delete=models.CASCADE)
    timezone = models.ForeignKey(Timezone, related_name="locality_set", null=True, on_delete=models.CASCADE)
    population = models.PositiveIntegerField()
<<<<<<< HEAD
    latitude = models.DecimalField(max_digits=7, decimal_places=2)
    longitude = models.DecimalField(max_digits=7, decimal_places=2)
    if GIS_LIBRARIES:
        point = models.PointField(geography=False, srid=4326)
=======
    lat = models.DecimalField(max_digits=9, decimal_places=6, null=True)
    lon = models.DecimalField(max_digits=9, decimal_places=6, null=True)

>>>>>>> 109c3ae1
    modification_date = models.DateField()
    slug = models.CharField(max_length=35, db_index=True, blank=True, null=True)


class AlternateName(models.Model):
    """Other names for localities for example in different languages etc."""
    class Meta:
        # unique_together = (("locality", "name"),)  # doesn't work on MySQL due to index encoding?
        ordering = ['locality__pk', 'name']

    def __str__(self):
        if settings.DEBUG:
            return f'PK{self.alternatenameid}: {self.name} ({self.locality.name})'
        return f'{self.name} ({self.locality.name})'

    status = models.IntegerField(blank=False, default=BaseManager.STATUS_ENABLED,
                                 choices=BaseManager.STATUS_CHOICES)
    alternatenameid = models.PositiveIntegerField(primary_key=True)
    locality = models.ForeignKey(Locality, related_name="alternatename_set", on_delete=models.CASCADE)
    name = models.CharField(max_length=200, db_index=True)
    # TODO include localization code

    objects = BaseManager()


class Postcode(models.Model):
    """Postcodes"""
    country = models.ForeignKey(Country, related_name="postcode_set", on_delete=models.CASCADE)
    postal_code = models.CharField(max_length=20, db_index=True)
    place_name = models.CharField(max_length=180)
    admin_name1 = models.CharField(blank=True, null=True, max_length=100, verbose_name='state')
    admin_code1 = models.CharField(blank=True, null=True, max_length=20,  verbose_name='state')
    admin_name2 = models.CharField(blank=True, null=True, max_length=100, verbose_name='county/province')
    admin_code2 = models.CharField(blank=True, null=True, max_length=20,  verbose_name='county/province')
    admin_name3 = models.CharField(blank=True, null=True, max_length=100, verbose_name='community')
    admin_code3 = models.CharField(blank=True, null=True, max_length=20,  verbose_name='community')
<<<<<<< HEAD
    latitude = models.DecimalField(max_digits=7, decimal_places=2)
    longitude = models.DecimalField(max_digits=7, decimal_places=2)
    if GIS_LIBRARIES:
        point = models.PointField(geography=False, srid=4326)
=======
    lat = models.DecimalField(max_digits=9, decimal_places=6, null=True)
    lon = models.DecimalField(max_digits=9, decimal_places=6, null=True)

>>>>>>> 109c3ae1
    # accuracy of lat/lng from 1=estimated, 4=geonameid, 6=centroid of addresses or shape
    accuracy = models.IntegerField(blank=True, null=True)

    def near_localities_rough(self, miles):
        return near_places_rough(Locality, self.lat, self.lon, miles)

    def title(self):
        return f'{self.postal_code}, {self.place_name}'

    @property
    def name(self):
        return self.title()

    @property
    def slug(self):
        return slugify(self.postal_code)

    def __str__(self):
        return self.postal_code

    def get_absolute_url(self):
        return f'/search?q_key={slugify(self.postal_code).upper()}&q_typ=p'<|MERGE_RESOLUTION|>--- conflicted
+++ resolved
@@ -1,9 +1,8 @@
-<<<<<<< HEAD
-from decimal import Decimal
-from math import degrees, radians, cos, sin, acos, pi, fabs
+from django.template.defaultfilters import slugify
+
+from math import acos, cos, degrees, fabs, pi, radians, sin
 
 from django.conf import settings
-from django.contrib.gis.measure import D
 from django.db import models
 from django.db.models import Manager as GeoManager
 from django.db.models import Q
@@ -15,21 +14,7 @@
 if GIS_LIBRARIES:
     from django.contrib.gis.geos import Point
     from django.contrib.gis.db import models
-=======
-from django.conf import settings
-from django.db import models
-from django.db.models import Manager as GeoManager
-
-# from django.contrib.gis.measure import D
-D = {}
-from collections import namedtuple
-from decimal import Decimal
-from math import acos, cos, degrees, fabs, pi, radians, sin
-
-from django.db.models import Q
-
-Point = namedtuple('Point', 'x y')
->>>>>>> 109c3ae1
+    from django.contrib.gis.measure import D
 
 
 class BaseManager(GeoManager):
@@ -352,7 +337,8 @@
                 is different than the country '{self.country}'
                 from the locality '{self.long_name}'""")
 
-        self.point = Point(float(self.lon), float(self.lat))
+        if GIS_LIBRARIES:
+            self.point = Point(float(self.lon), float(self.lat))
 
         if update_handle or not self.slug:
             self.slug = slugify(self.name)[:35]
@@ -396,32 +382,7 @@
         return ids
 
     def calc_distance_nogis(self, la2, lo2):
-<<<<<<< HEAD
-        return calc_dist_nogis(self.latitude, self.longitude, la2, lo2)
-=======
-        # Convert latitude and longitude to
-        # spherical coordinates in radians.
-        # phi = 90 - latitude
-        phi1 = (90.0 - float(self.lat)) * DEGREES_TO_RADIANS
-        phi2 = (90.0 - float(la2)) * DEGREES_TO_RADIANS
-
-        # theta = longitude
-        theta1 = float(self.lon) * DEGREES_TO_RADIANS
-        theta2 = float(lo2) * DEGREES_TO_RADIANS
-
-        # Compute spherical distance from spherical coordinates.
-        # For two localities in spherical coordinates
-        # (1, theta, phi) and (1, theta, phi)
-        # cosine( arc length ) =
-        #    sin phi sin phi' cos(theta-theta') + cos phi cos phi'
-        # distance = rho * arc length
-        cosinus = sin(phi1) * sin(phi2) * cos(theta1 - theta2) + cos(phi1) * cos(phi2)
-        cosinus = round(cosinus, 14)  # to avoid math domain error in acos
-        arc = acos(cosinus)
-
-        # Multiply arc by the radius of the earth
-        return arc * EARTH_RADIUS_MI
->>>>>>> 109c3ae1
+        return calc_dist_nogis(self.lat, self.lon, la2, lo2)
 
     def near_localities(self, miles):
         if not GIS_LIBRARIES:
@@ -442,16 +403,10 @@
     admin2 = models.ForeignKey(Admin2Code, null=True, blank=True, related_name="locality_set", on_delete=models.CASCADE)
     timezone = models.ForeignKey(Timezone, related_name="locality_set", null=True, on_delete=models.CASCADE)
     population = models.PositiveIntegerField()
-<<<<<<< HEAD
-    latitude = models.DecimalField(max_digits=7, decimal_places=2)
-    longitude = models.DecimalField(max_digits=7, decimal_places=2)
+    lat = models.DecimalField(max_digits=9, decimal_places=6, null=True)
+    lon = models.DecimalField(max_digits=9, decimal_places=6, null=True)
     if GIS_LIBRARIES:
         point = models.PointField(geography=False, srid=4326)
-=======
-    lat = models.DecimalField(max_digits=9, decimal_places=6, null=True)
-    lon = models.DecimalField(max_digits=9, decimal_places=6, null=True)
-
->>>>>>> 109c3ae1
     modification_date = models.DateField()
     slug = models.CharField(max_length=35, db_index=True, blank=True, null=True)
 
@@ -488,16 +443,11 @@
     admin_code2 = models.CharField(blank=True, null=True, max_length=20,  verbose_name='county/province')
     admin_name3 = models.CharField(blank=True, null=True, max_length=100, verbose_name='community')
     admin_code3 = models.CharField(blank=True, null=True, max_length=20,  verbose_name='community')
-<<<<<<< HEAD
-    latitude = models.DecimalField(max_digits=7, decimal_places=2)
-    longitude = models.DecimalField(max_digits=7, decimal_places=2)
+    lat = models.DecimalField(max_digits=9, decimal_places=6, null=True)
+    lon = models.DecimalField(max_digits=9, decimal_places=6, null=True)
     if GIS_LIBRARIES:
         point = models.PointField(geography=False, srid=4326)
-=======
-    lat = models.DecimalField(max_digits=9, decimal_places=6, null=True)
-    lon = models.DecimalField(max_digits=9, decimal_places=6, null=True)
-
->>>>>>> 109c3ae1
+
     # accuracy of lat/lng from 1=estimated, 4=geonameid, 6=centroid of addresses or shape
     accuracy = models.IntegerField(blank=True, null=True)
 
